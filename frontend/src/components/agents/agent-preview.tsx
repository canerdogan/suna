--- conflicted
+++ resolved
@@ -15,11 +15,8 @@
 import { useStartAgentMutation, useStopAgentMutation } from '@/hooks/react-query/threads/use-agent-run';
 import { BillingError } from '@/lib/api';
 import { normalizeFilenameToNFC } from '@/lib/utils/unicode';
-<<<<<<< HEAD
 import { useQueryClient } from '@tanstack/react-query';
-=======
 import { KortixLogo } from '../sidebar/kortix-logo';
->>>>>>> 5e025696
 
 interface Agent {
   agent_id: string;
@@ -49,13 +46,10 @@
   const [isSubmitting, setIsSubmitting] = useState(false);
   const [hasStartedConversation, setHasStartedConversation] = useState(false);
 
-<<<<<<< HEAD
   // Model settings state for agent preview
   const [thinkingEnabled, setThinkingEnabled] = useState(false);
   const [reasoningEffort, setReasoningEffort] = useState('low');
-=======
   const isSunaAgent = agentMetadata?.is_suna_default || false;
->>>>>>> 5e025696
 
   const messagesEndRef = useRef<HTMLDivElement>(null);
   const chatInputRef = useRef<ChatInputHandles>(null);
