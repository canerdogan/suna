import React, { forwardRef, useEffect, useState } from 'react';
import { Textarea } from '@/components/ui/textarea';
import { Button } from '@/components/ui/button';
import { Square, Loader2, ArrowUp } from 'lucide-react';
import { cn } from '@/lib/utils';
import { UploadedFile } from './chat-input';
import { FileUploadHandler } from './file-upload-handler';
import { VoiceRecorder } from './voice-recorder';
import { ModelSelector } from './model-selector';
import { ChatSettingsDropdown } from './chat-settings-dropdown';
import { canAccessModel, SubscriptionStatus } from './_use-model-selection';
import { isLocalMode } from '@/lib/config';
import { useFeatureFlag } from '@/lib/feature-flags';
import { TooltipContent } from '@/components/ui/tooltip';
import { Tooltip } from '@/components/ui/tooltip';
import { TooltipProvider, TooltipTrigger } from '@radix-ui/react-tooltip';
import { BillingModal } from '@/components/billing/billing-modal';
import ChatDropdown from './chat-dropdown';

interface MessageInputProps {
  value: string;
  onChange: (e: React.ChangeEvent<HTMLTextAreaElement>) => void;
  onSubmit: (e: React.FormEvent) => void;
  onTranscription: (text: string) => void;
  placeholder: string;
  loading: boolean;
  disabled: boolean;
  isAgentRunning: boolean;
  onStopAgent?: () => void;
  isDraggingOver: boolean;
  uploadedFiles: UploadedFile[];

  fileInputRef: React.RefObject<HTMLInputElement>;
  isUploading: boolean;
  sandboxId?: string;
  setPendingFiles: React.Dispatch<React.SetStateAction<File[]>>;
  setUploadedFiles: React.Dispatch<React.SetStateAction<UploadedFile[]>>;
  setIsUploading: React.Dispatch<React.SetStateAction<boolean>>;
  hideAttachments?: boolean;
  messages?: any[]; // Add messages prop
  isLoggedIn?: boolean;

  selectedModel: string;
  onModelChange: (model: string) => void;
  modelOptions: any[];
  subscriptionStatus: SubscriptionStatus;
  canAccessModel: (modelId: string) => boolean;
  refreshCustomModels?: () => void;
  selectedAgentId?: string;
  onAgentSelect?: (agentId: string | undefined) => void;
  thinkingEnabled?: boolean;
  onThinkingChange?: (enabled: boolean) => void;
  reasoningEffort?: string;
  onReasoningEffortChange?: (effort: string) => void;
}

export const MessageInput = forwardRef<HTMLTextAreaElement, MessageInputProps>(
  (
    {
      value,
      onChange,
      onSubmit,
      onTranscription,
      placeholder,
      loading,
      disabled,
      isAgentRunning,
      onStopAgent,
      isDraggingOver,
      uploadedFiles,

      fileInputRef,
      isUploading,
      sandboxId,
      setPendingFiles,
      setUploadedFiles,
      setIsUploading,
      hideAttachments = false,
      messages = [],
      isLoggedIn = true,

      selectedModel,
      onModelChange,
      modelOptions,
      subscriptionStatus,
      canAccessModel,
      refreshCustomModels,

      selectedAgentId,
      onAgentSelect,
      thinkingEnabled,
      onThinkingChange,
      reasoningEffort,
      onReasoningEffortChange,
    },
    ref,
  ) => {
    const [billingModalOpen, setBillingModalOpen] = useState(false);
    const { enabled: customAgentsEnabled, loading: flagsLoading } = useFeatureFlag('custom_agents');

    useEffect(() => {
      const textarea = ref as React.RefObject<HTMLTextAreaElement>;
      if (!textarea.current) return;

      const adjustHeight = () => {
        textarea.current!.style.height = 'auto';
        const newHeight = Math.min(
          Math.max(textarea.current!.scrollHeight, 24),
          200,
        );
        textarea.current!.style.height = `${newHeight}px`;
      };

      adjustHeight();

      // Call it twice to ensure proper height calculation
      adjustHeight();

      window.addEventListener('resize', adjustHeight);
      return () => window.removeEventListener('resize', adjustHeight);
    }, [value, ref]);

    const handleKeyDown = (e: React.KeyboardEvent<HTMLTextAreaElement>) => {
      if (e.key === 'Enter' && !e.shiftKey && !e.nativeEvent.isComposing) {
        e.preventDefault();
        if (
          (value.trim() || uploadedFiles.length > 0) &&
          !loading &&
          (!disabled || isAgentRunning)
        ) {
          onSubmit(e as unknown as React.FormEvent);
        }
      }
    };

    const renderDropdown = () => {
      if (isLoggedIn) {
        if (!customAgentsEnabled || flagsLoading) {
          return <ModelSelector
            selectedModel={selectedModel}
            onModelChange={onModelChange}
            modelOptions={modelOptions}
            subscriptionStatus={subscriptionStatus}
            canAccessModel={canAccessModel}
            refreshCustomModels={refreshCustomModels}
            billingModalOpen={billingModalOpen}
            setBillingModalOpen={setBillingModalOpen}
          />
        } else {
          return <ChatSettingsDropdown
            selectedAgentId={selectedAgentId}
            onAgentSelect={onAgentSelect}
            selectedModel={selectedModel}
            onModelChange={onModelChange}
            modelOptions={modelOptions}
            subscriptionStatus={subscriptionStatus}
            canAccessModel={canAccessModel}
            refreshCustomModels={refreshCustomModels}
            disabled={loading || (disabled && !isAgentRunning)}
          />
        }
      }
      return <ChatDropdown />;
    }

    return (
      <div className="relative flex flex-col w-full h-full gap-2 justify-between">

        <div className="flex flex-col gap-1 px-2">
          <Textarea
            ref={ref}
            value={value}
            onChange={onChange}
            onKeyDown={handleKeyDown}
            placeholder={placeholder}
            className={cn(
              'w-full bg-transparent dark:bg-transparent border-none shadow-none focus-visible:ring-0 px-0.5 pb-6 pt-4 !text-[15px] min-h-[36px] max-h-[200px] overflow-y-auto resize-none',
              isDraggingOver ? 'opacity-40' : '',
            )}
            disabled={loading || (disabled && !isAgentRunning)}
            rows={1}
          />
        </div>


        <div className="flex items-center justify-between mt-0 mb-1 px-2">
          <div className="flex items-center gap-3">
            {!hideAttachments && (
              <FileUploadHandler
                ref={fileInputRef}
                loading={loading}
                disabled={disabled}
                isAgentRunning={isAgentRunning}
                isUploading={isUploading}
                sandboxId={sandboxId}
                setPendingFiles={setPendingFiles}
                setUploadedFiles={setUploadedFiles}
                setIsUploading={setIsUploading}
                messages={messages}
                isLoggedIn={isLoggedIn}
              />
            )}

          </div>

          {subscriptionStatus === 'no_subscription' && !isLocalMode() &&
            <TooltipProvider>
              <Tooltip>
                <TooltipTrigger>
                  <p role='button' className='text-sm text-amber-500 hidden sm:block cursor-pointer' onClick={() => setBillingModalOpen(true)}>Upgrade for more usage</p>
                </TooltipTrigger>
                <TooltipContent>
                  <p>The free tier is severely limited by the amount of usage. Upgrade to experience the full power of Suna.</p>
                </TooltipContent>
              </Tooltip>
            </TooltipProvider>
          }

          <div className='flex items-center gap-2'>
            {/* Show model selector inline if custom agents are disabled, otherwise show settings dropdown */}
<<<<<<< HEAD
            {!customAgentsEnabled || flagsLoading ? (
              <ModelSelector
                selectedModel={selectedModel}
                onModelChange={onModelChange}
                modelOptions={modelOptions}
                subscriptionStatus={subscriptionStatus}
                canAccessModel={canAccessModel}
                refreshCustomModels={refreshCustomModels}
                billingModalOpen={billingModalOpen}
                setBillingModalOpen={setBillingModalOpen}
              />
            ) : (
              <ChatSettingsDropdown
                selectedAgentId={selectedAgentId}
                onAgentSelect={onAgentSelect}
                selectedModel={selectedModel}
                onModelChange={onModelChange}
                modelOptions={modelOptions}
                subscriptionStatus={subscriptionStatus}
                canAccessModel={canAccessModel}
                refreshCustomModels={refreshCustomModels}
                disabled={loading || (disabled && !isAgentRunning)}
                thinkingEnabled={thinkingEnabled}
                onThinkingChange={onThinkingChange}
                reasoningEffort={reasoningEffort}
                onReasoningEffortChange={onReasoningEffortChange}
              />
            )}
=======
            {renderDropdown()}
>>>>>>> 25e838a0

            {/* Billing Modal */}
            <BillingModal
              open={billingModalOpen}
              onOpenChange={setBillingModalOpen}
              returnUrl={typeof window !== 'undefined' ? window.location.href : '/'}
            />

            {isLoggedIn && <VoiceRecorder
              onTranscription={onTranscription}
              disabled={loading || (disabled && !isAgentRunning)}
            />}

            <Button
              type="submit"
              onClick={isAgentRunning && onStopAgent ? onStopAgent : onSubmit}
              size="sm"
              className={cn(
                'w-8 h-8 flex-shrink-0 self-end rounded-xl',
                (!value.trim() && uploadedFiles.length === 0 && !isAgentRunning) ||
                  loading ||
                  (disabled && !isAgentRunning)
                  ? 'opacity-50'
                  : '',
              )}
              disabled={
                (!value.trim() && uploadedFiles.length === 0 && !isAgentRunning) ||
                loading ||
                (disabled && !isAgentRunning)
              }
            >
              {loading ? (
                <Loader2 className="h-5 w-5 animate-spin" />
              ) : isAgentRunning ? (
                <div className="min-h-[14px] min-w-[14px] w-[14px] h-[14px] rounded-sm bg-current" />
              ) : (
                <ArrowUp className="h-5 w-5" />
              )}
            </Button>
          </div>
        </div>
        {subscriptionStatus === 'no_subscription' && !isLocalMode() &&
          <div className='sm:hidden absolute -bottom-8 left-0 right-0 flex justify-center'>
            <p className='text-xs text-amber-500 px-2 py-1'>
              Upgrade for better performance
            </p>
          </div>
        }
      </div>
    );
  },
);

MessageInput.displayName = 'MessageInput';<|MERGE_RESOLUTION|>--- conflicted
+++ resolved
@@ -218,7 +218,6 @@
 
           <div className='flex items-center gap-2'>
             {/* Show model selector inline if custom agents are disabled, otherwise show settings dropdown */}
-<<<<<<< HEAD
             {!customAgentsEnabled || flagsLoading ? (
               <ModelSelector
                 selectedModel={selectedModel}
@@ -247,9 +246,7 @@
                 onReasoningEffortChange={onReasoningEffortChange}
               />
             )}
-=======
             {renderDropdown()}
->>>>>>> 25e838a0
 
             {/* Billing Modal */}
             <BillingModal
