[project]
name = "suna"
version = "1.0"
description = "open source generalist AI Agent"
authors = [{ name = "marko-kraemer", email = "mail@markokraemer.com" }]
readme = "README.md"
license = { text = "Apache-2.0" }
classifiers = [
  "License :: OSI Approved :: Apache-2.0 License",
  "Programming Language :: Python :: 3.11",
]
requires-python = ">=3.11"
dependencies = [
  "python-dotenv==1.0.1",
  "litellm==1.72.2",
  "click==8.1.7",
  "questionary==2.0.1",
  "requests==2.32.3",
  "packaging==24.1",
  "setuptools==75.3.0",
  "pytest==8.3.3",
  "pytest-asyncio==0.24.0",
  "asyncio==3.4.3",
  "altair==4.2.2",
  "prisma==0.15.0",
  "fastapi==0.115.12",
  "uvicorn==0.27.1",
  "python-multipart==0.0.20",
  "redis==5.2.1",
  "upstash-redis==1.3.0",
  "supabase==2.15.0",
  "pyjwt==2.10.1",
  "exa-py==1.9.1",
  "e2b-code-interpreter==1.2.0",
  "certifi==2024.2.2",
  "python-ripgrep==0.0.6",
  "daytona-sdk==0.21.0",
  "daytona-api-client==0.21.0",
  "daytona-api-client-async==0.21.0",
  "boto3==1.37.3",
  "openai==1.90.0",
  "nest-asyncio==1.6.0",
  "vncdotool==1.2.0",
  "tavily-python==0.5.4",
  "pytesseract==0.3.13",
  "stripe==12.0.1",
  "pika==1.3.2",
  "prometheus-client==0.21.1",
  "langfuse==2.60.5",
  "Pillow>=10.4.0",
  "mcp==1.9.4",
  "httpx==0.28.1",
  "aiohttp==3.12.0",
  "email-validator==2.0.0",
  "mailtrap==2.0.1",
  "sentry-sdk[fastapi]==2.29.1",
  "gunicorn>=23.0.0",
  "cryptography>=41.0.0",
  "apscheduler>=3.10.0",
  "croniter>=1.4.0",
  "qstash>=2.0.0",
  "structlog==25.4.0",
  "PyPDF2==3.0.1",
  "python-docx==1.1.0",
  "openpyxl==3.1.2",
  "chardet==5.2.0",
  "PyYAML==6.0.1",
<<<<<<< HEAD
  "google-genai>=1.24.0",
=======
  "resumable-stream",
>>>>>>> e7281011
]

[project.urls]
homepage = "https://www.suna.so/"
repository = "https://github.com/kortix-ai/suna"

[tool.uv]
package = false

[tool.uv.sources]
resumable-stream = { git = "https://github.com/kortix-ai/resumable-stream-python", tag = "v0.1.1" }<|MERGE_RESOLUTION|>--- conflicted
+++ resolved
@@ -65,11 +65,8 @@
   "openpyxl==3.1.2",
   "chardet==5.2.0",
   "PyYAML==6.0.1",
-<<<<<<< HEAD
   "google-genai>=1.24.0",
-=======
   "resumable-stream",
->>>>>>> e7281011
 ]
 
 [project.urls]
